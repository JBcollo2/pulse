--- conflicted
+++ resolved
@@ -9,10 +9,7 @@
 import UserProfile from './UserProfile';
 import Organizer from './Organizer';
 import Admin from './Admin';
-<<<<<<< HEAD
 
-=======
->>>>>>> 440f18f4
 
 const Dashboard = () => {
   const [activeTab, setActiveTab] = useState("overview");
@@ -65,11 +62,7 @@
             {activeTab === "scanner" && <QRScanner />}
             {activeTab === "organizers" && <Organizer />}
             {activeTab === "profile" && <UserProfile />}
-<<<<<<< HEAD
             {activeTab === "admin" && <Admin />}
-=======
-            {activeTab === "admin" && <Admin isOpen={true} onClose={() => setActiveTab("overview")} />}
->>>>>>> 440f18f4
           </div>
         </div>
       </main>
