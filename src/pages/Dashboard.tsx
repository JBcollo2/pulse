import React, { useState } from 'react';
import Navbar from '@/components/Navbar';
import Footer from '@/components/Footer';
import { Card, CardContent, CardDescription, CardHeader, CardTitle } from "@/components/ui/card";
import {
  BarChart,
  Calendar,
  Ticket,
  Settings,
  Users,
  QrCode,
  ChevronRight,
  Bell,
  Search,
  Plus,
  Menu,
  X
} from 'lucide-react';

// Import your main page-level components
import Overview from './Overview';
import Tickets from './Tickets';
import QRScanner from './QRScanner';
import UserProfile from './UserProfile';
import Admin from './Admin';
import ManageOrganizersPage from './Manage_organizer';

const Dashboard = () => {
  const [activeTab, setActiveTab] = useState("overview");
  const [sidebarCollapsed, setSidebarCollapsed] = useState(false);
  const [searchQuery, setSearchQuery] = useState("");

  const menuItems = [
    {
      id: "overview",
      name: "Overview",
      icon: BarChart,
      description: "Dashboard analytics",
      color: "text-[--primary]"
    },
    {
      id: "tickets",
      name: "Tickets",
      icon: Ticket,
      description: "Manage event tickets",
      color: "text-[--secondary]"
    },
    {
      id: "scanner",
      name: "QR Scanner",
      icon: QrCode,
      description: "Scan ticket codes",
      color: "text-[--accent]"
    },
    {
      id: "organizers",
      name: "Organizers",
      icon: Users,
      description: "Manage team members",
      color: "text-[--muted]"
    },
    {
      id: "profile",
      name: "Profile",
      icon: Settings,
      description: "Account settings",
      color: "text-[--foreground]"
    },
    {
      id: "admin",
      name: "Admin",
      icon: Settings,
      description: "System administration",
      color: "text-[--destructive]"
    },
  ];

  const filteredMenuItems = menuItems.filter(item =>
    item.name.toLowerCase().includes(searchQuery.toLowerCase())
  );

  const activeMenuItem = menuItems.find(item => item.id === activeTab);

  return (
<<<<<<< HEAD
    <div className="min-h-screen bg-[--background] text-[--foreground]">
=======
    <div className="min-h-screen bg-gradient-to-br from-slate-50 via-white to-slate-100 text-foreground dark:bg-gray-900 dark:text-white">
>>>>>>> d59372c1
      <Navbar />

      <main className="pt-16">
        <div className="flex">
          {/* Sidebar */}
          <div className={`
            fixed md:relative top-16 md:top-0 left-0 h-[calc(100vh-4rem)] md:h-auto
<<<<<<< HEAD
            bg-[--card]/80 backdrop-blur-xl border-r border-[--border]/60
=======
            bg-white/80 dark:bg-gray-800/80 backdrop-blur-xl border-r border-gray-200/60 dark:border-gray-700/60
>>>>>>> d59372c1
            shadow-xl md:shadow-none z-30 transition-all duration-300 ease-in-out
            ${sidebarCollapsed ? 'w-16' : 'w-80'}
          `}>
            {/* Sidebar Header */}
<<<<<<< HEAD
            <div className="p-6 border-b border-[--border]">
=======
            <div className="p-6 border-b border-gray-100 dark:border-gray-700">
>>>>>>> d59372c1
              <div className="flex items-center justify-between">
                {!sidebarCollapsed && (
                  <div className="animate-fade-in">
                    <h2 className="text-xl font-bold bg-gradient-to-r from-[--primary] to-[--secondary] bg-clip-text text-transparent">
                      Dashboard
                    </h2>
<<<<<<< HEAD
                    <p className="text-sm text-[--muted] mt-1">Manage your events</p>
=======
                    <p className="text-sm text-gray-500 dark:text-gray-400 mt-1">Manage your events</p>
>>>>>>> d59372c1
                  </div>
                )}
                <button
                  onClick={() => setSidebarCollapsed(!sidebarCollapsed)}
<<<<<<< HEAD
                  className="p-2 rounded-lg hover:bg-[--muted] transition-colors duration-200"
=======
                  className="p-2 rounded-lg hover:bg-gray-100 dark:hover:bg-gray-700 transition-colors duration-200"
>>>>>>> d59372c1
                >
                  {sidebarCollapsed ? <Menu className="h-4 w-4" /> : <X className="h-4 w-4" />}
                </button>
              </div>

              {/* Search Bar */}
              {!sidebarCollapsed && (
                <div className="mt-4 relative animate-fade-in">
<<<<<<< HEAD
                  <Search className="absolute left-3 top-1/2 transform -translate-y-1/2 h-4 w-4 text-[--muted]" />
=======
                  <Search className="absolute left-3 top-1/2 transform -translate-y-1/2 h-4 w-4 text-gray-400 dark:text-gray-300" />
>>>>>>> d59372c1
                  <input
                    type="text"
                    placeholder="Search menu..."
                    value={searchQuery}
                    onChange={(e) => setSearchQuery(e.target.value)}
<<<<<<< HEAD
                    className="w-full pl-10 pr-4 py-2 text-sm bg-[--muted] border border-[--border] rounded-lg
                             focus:outline-none focus:ring-2 focus:ring-[--primary] focus:border-transparent
                             transition-all duration-200 text-[--foreground]"
=======
                    className="w-full pl-10 pr-4 py-2 text-sm bg-gray-50 dark:bg-gray-700 border border-gray-200 dark:border-gray-600 rounded-lg
                             focus:outline-none focus:ring-2 focus:ring-indigo-500 focus:border-transparent
                             transition-all duration-200 text-gray-800 dark:text-white"
>>>>>>> d59372c1
                  />
                </div>
              )}
            </div>

            {/* Navigation Menu */}
            <nav className="p-4 space-y-2 overflow-y-auto h-full">
              {filteredMenuItems.map((item, index) => {
                const isActive = activeTab === item.id;
                return (
                  <button
                    key={item.id}
                    onClick={() => setActiveTab(item.id)}
                    className={`
                      group relative w-full flex items-center gap-3 px-4 py-3.5 text-left text-sm rounded-xl
                      transition-all duration-300 ease-out transform hover:scale-[1.02]
                      ${isActive
<<<<<<< HEAD
                        ? "bg-gradient-to-r from-[--primary] to-[--secondary] text-[--card-foreground] shadow-lg shadow-[--primary]/25"
                        : "hover:bg-[--muted] text-[--foreground] hover:text-[--foreground]"
=======
                        ? "bg-gradient-to-r from-indigo-500 to-purple-600 text-white shadow-lg shadow-indigo-500/25"
                        : "hover:bg-gray-50 dark:hover:bg-gray-700 text-gray-700 dark:text-gray-300 hover:text-gray-900 dark:hover:text-white"
>>>>>>> d59372c1
                      }
                    `}
                    style={{
                      animationDelay: `${index * 50}ms`
                    }}
                  >
                    {/* Icon with dynamic color */}
                    <item.icon className={`
                      h-5 w-5 transition-all duration-300
                      ${isActive ? "text-[--card-foreground]" : item.color}
                      ${sidebarCollapsed ? "mx-auto" : ""}
                    `} />

                    {!sidebarCollapsed && (
                      <>
                        <div className="flex-1 min-w-0">
                          <div className="font-medium truncate">{item.name}</div>
                          <div className={`text-xs truncate transition-colors duration-300 ${
<<<<<<< HEAD
                            isActive ? "text-[--card-foreground]/80" : "text-[--muted]"
=======
                            isActive ? "text-white/80" : "text-gray-500 dark:text-gray-400"
>>>>>>> d59372c1
                          }`}>
                            {item.description}
                          </div>
                        </div>

                        {/* Active indicator */}
                        <ChevronRight className={`
                          h-4 w-4 transition-all duration-300
<<<<<<< HEAD
                          ${isActive ? "text-[--card-foreground] opacity-100 transform rotate-90" : "text-[--muted] opacity-0 group-hover:opacity-50"}
=======
                          ${isActive ? "text-white opacity-100 transform rotate-90" : "text-gray-400 dark:text-gray-300 opacity-0 group-hover:opacity-50"}
>>>>>>> d59372c1
                        `} />
                      </>
                    )}

                    {/* Hover effect for collapsed sidebar */}
                    {sidebarCollapsed && (
                      <div className="absolute left-full ml-2 px-3 py-2 bg-[--foreground] text-[--card-foreground] text-sm rounded-lg
                                    opacity-0 group-hover:opacity-100 transition-opacity duration-200 pointer-events-none
                                    whitespace-nowrap z-50">
                        {item.name}
                        <div className="absolute left-0 top-1/2 transform -translate-y-1/2 -translate-x-1
<<<<<<< HEAD
                                      border-4 border-transparent border-r-[--foreground]"></div>
=======
                                      border-4 border-transparent border-r-gray-900"></div>
>>>>>>> d59372c1
                      </div>
                    )}

                    {/* Active tab indicator */}
                    {isActive && (
                      <div className="absolute -right-1 top-1/2 transform -translate-y-1/2 w-1 h-8
<<<<<<< HEAD
                                    bg-[--card-foreground] rounded-l-full opacity-80"></div>
=======
                                    bg-white rounded-l-full opacity-80"></div>
>>>>>>> d59372c1
                    )}
                  </button>
                );
              })}

              {/* Quick Actions */}
              {!sidebarCollapsed && (
<<<<<<< HEAD
                <div className="pt-6 mt-6 border-t border-[--border]">
                  <h3 className="text-xs font-semibold text-[--muted] uppercase tracking-wider mb-3 px-4">
                    Quick Actions
                  </h3>
                  <div className="space-y-2">
                    <button className="w-full flex items-center gap-3 px-4 py-2.5 text-sm text-[--foreground]
                                     hover:bg-[--secondary]/10 hover:text-[--secondary] rounded-lg transition-all duration-200
=======
                <div className="pt-6 mt-6 border-t border-gray-100 dark:border-gray-700">
                  <h3 className="text-xs font-semibold text-gray-500 dark:text-gray-400 uppercase tracking-wider mb-3 px-4">
                    Quick Actions
                  </h3>
                  <div className="space-y-2">
                    <button className="w-full flex items-center gap-3 px-4 py-2.5 text-sm text-gray-600 dark:text-gray-300
                                     hover:bg-blue-50 dark:hover:bg-blue-900 hover:text-blue-700 dark:hover:text-blue-300 rounded-lg transition-all duration-200
>>>>>>> d59372c1
                                     group">
                      <Plus className="h-4 w-4 group-hover:scale-110 transition-transform duration-200" />
                      Create Event
                    </button>
<<<<<<< HEAD
                    <button className="w-full flex items-center gap-3 px-4 py-2.5 text-sm text-[--foreground]
                                     hover:bg-[--accent]/10 hover:text-[--accent] rounded-lg transition-all duration-200
=======
                    <button className="w-full flex items-center gap-3 px-4 py-2.5 text-sm text-gray-600 dark:text-gray-300
                                     hover:bg-green-50 dark:hover:bg-green-900 hover:text-green-700 dark:hover:text-green-300 rounded-lg transition-all duration-200
>>>>>>> d59372c1
                                     group">
                      <Bell className="h-4 w-4 group-hover:scale-110 transition-transform duration-200" />
                      Notifications
                    </button>
                  </div>
                </div>
              )}
            </nav>
          </div>

          {/* Main Content Area */}
          <div className={`flex-1 transition-all duration-300 ${sidebarCollapsed ? 'ml-16' : 'ml-0 md:ml-0'}`}>
            {/* Content Header */}
<<<<<<< HEAD
            <div className="bg-[--card]/70 backdrop-blur-sm border-b border-[--border]/60 px-8 py-6">
              <div className="flex items-center justify-between">
                <div>
                  <h1 className="text-2xl font-bold text-[--foreground] flex items-center gap-3">
=======
            <div className="bg-white/70 dark:bg-gray-800/70 backdrop-blur-sm border-b border-gray-200/60 dark:border-gray-700/60 px-8 py-6">
              <div className="flex items-center justify-between">
                <div>
                  <h1 className="text-2xl font-bold text-gray-900 dark:text-white flex items-center gap-3">
>>>>>>> d59372c1
                    {activeMenuItem && (
                      <activeMenuItem.icon className={`h-6 w-6 ${activeMenuItem.color}`} />
                    )}
                    {activeMenuItem?.name}
                  </h1>
<<<<<<< HEAD
                  <p className="text-[--muted] mt-1">{activeMenuItem?.description}</p>
                </div>

                {/* Breadcrumb indicator */}
                <div className="hidden md:flex items-center space-x-2 text-sm text-[--muted]">
                  <span>Dashboard</span>
                  <ChevronRight className="h-4 w-4" />
                  <span className="text-[--foreground] font-medium">{activeMenuItem?.name}</span>
=======
                  <p className="text-gray-600 dark:text-gray-400 mt-1">{activeMenuItem?.description}</p>
                </div>

                {/* Breadcrumb indicator */}
                <div className="hidden md:flex items-center space-x-2 text-sm text-gray-500 dark:text-gray-400">
                  <span>Dashboard</span>
                  <ChevronRight className="h-4 w-4" />
                  <span className="text-gray-900 dark:text-white font-medium">{activeMenuItem?.name}</span>
>>>>>>> d59372c1
                </div>
              </div>
            </div>

            {/* Main Content */}
            <div className="p-8 min-h-[calc(100vh-12rem)]">
              <div className="animate-fade-in">
                {activeTab === "overview" && <Overview />}
                {activeTab === "tickets" && <Tickets />}
                {activeTab === "scanner" && <QRScanner />}
                {activeTab === "organizers" && <ManageOrganizersPage />}
                {activeTab === "profile" && <UserProfile />}
                {activeTab === "admin" && <Admin />}
              </div>
            </div>
          </div>
        </div>
      </main>

      <Footer />

      {/* Custom CSS for animations */}
      <style>{`
        @keyframes fade-in {
          from {
            opacity: 0;
            transform: translateY(10px);
          }
          to {
            opacity: 1;
            transform: translateY(0);
          }
        }

        .animate-fade-in {
          animation: fade-in 0.3s ease-out forwards;
        }

        /* Smooth scrollbar */
        ::-webkit-scrollbar {
          width: 4px;
        }

        ::-webkit-scrollbar-track {
          background: transparent;
        }

        ::-webkit-scrollbar-thumb {
          background: rgb(203 213 225);
          border-radius: 2px;
        }

        ::-webkit-scrollbar-thumb:hover {
          background: rgb(148 163 184);
        }
      `}</style>
    </div>
  );
};

export default Dashboard;<|MERGE_RESOLUTION|>--- conflicted
+++ resolved
@@ -82,11 +82,7 @@
   const activeMenuItem = menuItems.find(item => item.id === activeTab);
 
   return (
-<<<<<<< HEAD
-    <div className="min-h-screen bg-[--background] text-[--foreground]">
-=======
-    <div className="min-h-screen bg-gradient-to-br from-slate-50 via-white to-slate-100 text-foreground dark:bg-gray-900 dark:text-white">
->>>>>>> d59372c1
+    <div className="min-h-screen bg-gradient-to-br from-slate-50 via-white to-slate-100 text-foreground">
       <Navbar />
 
       <main className="pt-16">
@@ -94,40 +90,24 @@
           {/* Sidebar */}
           <div className={`
             fixed md:relative top-16 md:top-0 left-0 h-[calc(100vh-4rem)] md:h-auto
-<<<<<<< HEAD
-            bg-[--card]/80 backdrop-blur-xl border-r border-[--border]/60
-=======
-            bg-white/80 dark:bg-gray-800/80 backdrop-blur-xl border-r border-gray-200/60 dark:border-gray-700/60
->>>>>>> d59372c1
+            bg-white/80 backdrop-blur-xl border-r border-gray-200/60 
             shadow-xl md:shadow-none z-30 transition-all duration-300 ease-in-out
             ${sidebarCollapsed ? 'w-16' : 'w-80'}
           `}>
             {/* Sidebar Header */}
-<<<<<<< HEAD
-            <div className="p-6 border-b border-[--border]">
-=======
-            <div className="p-6 border-b border-gray-100 dark:border-gray-700">
->>>>>>> d59372c1
+            <div className="p-6 border-b border-gray-100">
               <div className="flex items-center justify-between">
                 {!sidebarCollapsed && (
                   <div className="animate-fade-in">
                     <h2 className="text-xl font-bold bg-gradient-to-r from-[--primary] to-[--secondary] bg-clip-text text-transparent">
                       Dashboard
                     </h2>
-<<<<<<< HEAD
-                    <p className="text-sm text-[--muted] mt-1">Manage your events</p>
-=======
-                    <p className="text-sm text-gray-500 dark:text-gray-400 mt-1">Manage your events</p>
->>>>>>> d59372c1
+                    <p className="text-sm text-gray-500 mt-1">Manage your events</p>
                   </div>
                 )}
                 <button
                   onClick={() => setSidebarCollapsed(!sidebarCollapsed)}
-<<<<<<< HEAD
-                  className="p-2 rounded-lg hover:bg-[--muted] transition-colors duration-200"
-=======
-                  className="p-2 rounded-lg hover:bg-gray-100 dark:hover:bg-gray-700 transition-colors duration-200"
->>>>>>> d59372c1
+                  className="p-2 rounded-lg hover:bg-gray-100 transition-colors duration-200"
                 >
                   {sidebarCollapsed ? <Menu className="h-4 w-4" /> : <X className="h-4 w-4" />}
                 </button>
@@ -136,25 +116,15 @@
               {/* Search Bar */}
               {!sidebarCollapsed && (
                 <div className="mt-4 relative animate-fade-in">
-<<<<<<< HEAD
-                  <Search className="absolute left-3 top-1/2 transform -translate-y-1/2 h-4 w-4 text-[--muted]" />
-=======
-                  <Search className="absolute left-3 top-1/2 transform -translate-y-1/2 h-4 w-4 text-gray-400 dark:text-gray-300" />
->>>>>>> d59372c1
+                  <Search className="absolute left-3 top-1/2 transform -translate-y-1/2 h-4 w-4 text-gray-400" />
                   <input
                     type="text"
                     placeholder="Search menu..."
                     value={searchQuery}
                     onChange={(e) => setSearchQuery(e.target.value)}
-<<<<<<< HEAD
-                    className="w-full pl-10 pr-4 py-2 text-sm bg-[--muted] border border-[--border] rounded-lg
-                             focus:outline-none focus:ring-2 focus:ring-[--primary] focus:border-transparent
-                             transition-all duration-200 text-[--foreground]"
-=======
-                    className="w-full pl-10 pr-4 py-2 text-sm bg-gray-50 dark:bg-gray-700 border border-gray-200 dark:border-gray-600 rounded-lg
+                    className="w-full pl-10 pr-4 py-2 text-sm bg-gray-50 border border-gray-200 rounded-lg 
                              focus:outline-none focus:ring-2 focus:ring-indigo-500 focus:border-transparent
-                             transition-all duration-200 text-gray-800 dark:text-white"
->>>>>>> d59372c1
+                             transition-all duration-200"
                   />
                 </div>
               )}
@@ -172,13 +142,8 @@
                       group relative w-full flex items-center gap-3 px-4 py-3.5 text-left text-sm rounded-xl
                       transition-all duration-300 ease-out transform hover:scale-[1.02]
                       ${isActive
-<<<<<<< HEAD
-                        ? "bg-gradient-to-r from-[--primary] to-[--secondary] text-[--card-foreground] shadow-lg shadow-[--primary]/25"
-                        : "hover:bg-[--muted] text-[--foreground] hover:text-[--foreground]"
-=======
                         ? "bg-gradient-to-r from-indigo-500 to-purple-600 text-white shadow-lg shadow-indigo-500/25"
-                        : "hover:bg-gray-50 dark:hover:bg-gray-700 text-gray-700 dark:text-gray-300 hover:text-gray-900 dark:hover:text-white"
->>>>>>> d59372c1
+                        : "hover:bg-gray-50 text-gray-700 hover:text-gray-900"
                       }
                     `}
                     style={{
@@ -197,11 +162,7 @@
                         <div className="flex-1 min-w-0">
                           <div className="font-medium truncate">{item.name}</div>
                           <div className={`text-xs truncate transition-colors duration-300 ${
-<<<<<<< HEAD
-                            isActive ? "text-[--card-foreground]/80" : "text-[--muted]"
-=======
-                            isActive ? "text-white/80" : "text-gray-500 dark:text-gray-400"
->>>>>>> d59372c1
+                            isActive ? "text-white/80" : "text-gray-500"
                           }`}>
                             {item.description}
                           </div>
@@ -210,11 +171,7 @@
                         {/* Active indicator */}
                         <ChevronRight className={`
                           h-4 w-4 transition-all duration-300
-<<<<<<< HEAD
-                          ${isActive ? "text-[--card-foreground] opacity-100 transform rotate-90" : "text-[--muted] opacity-0 group-hover:opacity-50"}
-=======
-                          ${isActive ? "text-white opacity-100 transform rotate-90" : "text-gray-400 dark:text-gray-300 opacity-0 group-hover:opacity-50"}
->>>>>>> d59372c1
+                          ${isActive ? "text-white opacity-100 transform rotate-90" : "text-gray-400 opacity-0 group-hover:opacity-50"}
                         `} />
                       </>
                     )}
@@ -225,23 +182,15 @@
                                     opacity-0 group-hover:opacity-100 transition-opacity duration-200 pointer-events-none
                                     whitespace-nowrap z-50">
                         {item.name}
-                        <div className="absolute left-0 top-1/2 transform -translate-y-1/2 -translate-x-1
-<<<<<<< HEAD
-                                      border-4 border-transparent border-r-[--foreground]"></div>
-=======
+                        <div className="absolute left-0 top-1/2 transform -translate-y-1/2 -translate-x-1 
                                       border-4 border-transparent border-r-gray-900"></div>
->>>>>>> d59372c1
                       </div>
                     )}
 
                     {/* Active tab indicator */}
                     {isActive && (
-                      <div className="absolute -right-1 top-1/2 transform -translate-y-1/2 w-1 h-8
-<<<<<<< HEAD
-                                    bg-[--card-foreground] rounded-l-full opacity-80"></div>
-=======
+                      <div className="absolute -right-1 top-1/2 transform -translate-y-1/2 w-1 h-8 
                                     bg-white rounded-l-full opacity-80"></div>
->>>>>>> d59372c1
                     )}
                   </button>
                 );
@@ -249,34 +198,19 @@
 
               {/* Quick Actions */}
               {!sidebarCollapsed && (
-<<<<<<< HEAD
-                <div className="pt-6 mt-6 border-t border-[--border]">
-                  <h3 className="text-xs font-semibold text-[--muted] uppercase tracking-wider mb-3 px-4">
+                <div className="pt-6 mt-6 border-t border-gray-100">
+                  <h3 className="text-xs font-semibold text-gray-500 uppercase tracking-wider mb-3 px-4">
                     Quick Actions
                   </h3>
                   <div className="space-y-2">
-                    <button className="w-full flex items-center gap-3 px-4 py-2.5 text-sm text-[--foreground]
-                                     hover:bg-[--secondary]/10 hover:text-[--secondary] rounded-lg transition-all duration-200
-=======
-                <div className="pt-6 mt-6 border-t border-gray-100 dark:border-gray-700">
-                  <h3 className="text-xs font-semibold text-gray-500 dark:text-gray-400 uppercase tracking-wider mb-3 px-4">
-                    Quick Actions
-                  </h3>
-                  <div className="space-y-2">
-                    <button className="w-full flex items-center gap-3 px-4 py-2.5 text-sm text-gray-600 dark:text-gray-300
-                                     hover:bg-blue-50 dark:hover:bg-blue-900 hover:text-blue-700 dark:hover:text-blue-300 rounded-lg transition-all duration-200
->>>>>>> d59372c1
+                    <button className="w-full flex items-center gap-3 px-4 py-2.5 text-sm text-gray-600 
+                                     hover:bg-blue-50 hover:text-blue-700 rounded-lg transition-all duration-200
                                      group">
                       <Plus className="h-4 w-4 group-hover:scale-110 transition-transform duration-200" />
                       Create Event
                     </button>
-<<<<<<< HEAD
-                    <button className="w-full flex items-center gap-3 px-4 py-2.5 text-sm text-[--foreground]
-                                     hover:bg-[--accent]/10 hover:text-[--accent] rounded-lg transition-all duration-200
-=======
-                    <button className="w-full flex items-center gap-3 px-4 py-2.5 text-sm text-gray-600 dark:text-gray-300
-                                     hover:bg-green-50 dark:hover:bg-green-900 hover:text-green-700 dark:hover:text-green-300 rounded-lg transition-all duration-200
->>>>>>> d59372c1
+                    <button className="w-full flex items-center gap-3 px-4 py-2.5 text-sm text-gray-600 
+                                     hover:bg-green-50 hover:text-green-700 rounded-lg transition-all duration-200
                                      group">
                       <Bell className="h-4 w-4 group-hover:scale-110 transition-transform duration-200" />
                       Notifications
@@ -290,41 +224,23 @@
           {/* Main Content Area */}
           <div className={`flex-1 transition-all duration-300 ${sidebarCollapsed ? 'ml-16' : 'ml-0 md:ml-0'}`}>
             {/* Content Header */}
-<<<<<<< HEAD
-            <div className="bg-[--card]/70 backdrop-blur-sm border-b border-[--border]/60 px-8 py-6">
+            <div className="bg-white/70 backdrop-blur-sm border-b border-gray-200/60 px-8 py-6">
               <div className="flex items-center justify-between">
                 <div>
-                  <h1 className="text-2xl font-bold text-[--foreground] flex items-center gap-3">
-=======
-            <div className="bg-white/70 dark:bg-gray-800/70 backdrop-blur-sm border-b border-gray-200/60 dark:border-gray-700/60 px-8 py-6">
-              <div className="flex items-center justify-between">
-                <div>
-                  <h1 className="text-2xl font-bold text-gray-900 dark:text-white flex items-center gap-3">
->>>>>>> d59372c1
+                  <h1 className="text-2xl font-bold text-gray-900 flex items-center gap-3">
                     {activeMenuItem && (
                       <activeMenuItem.icon className={`h-6 w-6 ${activeMenuItem.color}`} />
                     )}
                     {activeMenuItem?.name}
                   </h1>
-<<<<<<< HEAD
-                  <p className="text-[--muted] mt-1">{activeMenuItem?.description}</p>
+                  <p className="text-gray-600 mt-1">{activeMenuItem?.description}</p>
                 </div>
 
                 {/* Breadcrumb indicator */}
-                <div className="hidden md:flex items-center space-x-2 text-sm text-[--muted]">
+                <div className="hidden md:flex items-center space-x-2 text-sm text-gray-500">
                   <span>Dashboard</span>
                   <ChevronRight className="h-4 w-4" />
-                  <span className="text-[--foreground] font-medium">{activeMenuItem?.name}</span>
-=======
-                  <p className="text-gray-600 dark:text-gray-400 mt-1">{activeMenuItem?.description}</p>
-                </div>
-
-                {/* Breadcrumb indicator */}
-                <div className="hidden md:flex items-center space-x-2 text-sm text-gray-500 dark:text-gray-400">
-                  <span>Dashboard</span>
-                  <ChevronRight className="h-4 w-4" />
-                  <span className="text-gray-900 dark:text-white font-medium">{activeMenuItem?.name}</span>
->>>>>>> d59372c1
+                  <span className="text-gray-900 font-medium">{activeMenuItem?.name}</span>
                 </div>
               </div>
             </div>
