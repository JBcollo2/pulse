--- conflicted
+++ resolved
@@ -268,8 +268,6 @@
         eventResponse = await fetch(`${import.meta.env.VITE_API_URL}/events/${editingEvent.id}`, {
           method: 'PUT',
           credentials: 'include',
-          
-            
           body: formData
         });
         eventId = editingEvent.id;
@@ -564,52 +562,6 @@
               ))}
             </div>
 
-<<<<<<< HEAD
-            <div className="flex justify-end space-x-2">
-        <Button
-                type="submit"
-                disabled={isLoading}
-                className={`bg-gradient-to-r from-blue-500 to-green-500 hover:from-blue-600 hover:to-green-600 text-white font-medium transition-all duration-200 shadow-lg hover:shadow-xl transform hover:scale-105 focus:outline-none focus:ring-2 focus:ring-blue-500 focus:ring-offset-2 dark:focus:ring-offset-gray-800 ${
-                  isLoading ? 'opacity-70 cursor-not-allowed' : ''
-                }`}
-              >
-                {isLoading ? (
-                  <>
-                    <svg
-                      className="animate-spin h-5 w-5 mr-2 text-white"
-                      xmlns="http://www.w3.org/2000/svg"
-                      fill="none"
-                      viewBox="0 0 24 24"
-                    >
-                      <circle
-                        className="opacity-25"
-                        cx="12"
-                        cy="12"
-                        r="10"
-                        stroke="currentColor"
-                        strokeWidth="4"
-                      />
-                      <path
-                        className="opacity-75"
-                        fill="currentColor"
-                        d="M4 12a8 8 0 018-8v4a4 4 0 00-4 4H4z"
-                      />
-                    </svg>
-                    {isEditing ? 'Updating...' : 'Creating...'}
-                  </>
-                ) : (
-                  isEditing ? 'Update Event' : 'Create Event'
-                )}
-         </Button>
-              <Button
-                type="button"
-                variant="outline"
-                onClick={() => onOpenChange(false)}
-                className="bg-white dark:bg-gray-700 border-gray-200 dark:border-gray-600 text-gray-800 dark:text-gray-200 hover:bg-gray-100 dark:hover:bg-gray-600 focus:ring-blue-500 focus:ring-offset-2 dark:focus:ring-offset-gray-800"
-              >
-                Cancel
-              </Button>
-=======
             <div className="flex justify-between items-center space-x-2">
               <div>
                 {isEditing && (
@@ -640,7 +592,6 @@
                   {isEditing ? 'Update Event' : 'Create Event'}
                 </Button>
               </div>
->>>>>>> eec0cbbd
             </div>
           </form>
         </DialogContent>
